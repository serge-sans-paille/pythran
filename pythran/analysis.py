--- conflicted
+++ resolved
@@ -383,12 +383,7 @@
     def visit_Assign(self, node):
         self.handle_locals(node)
         self.visit(node.value)
-<<<<<<< HEAD
         self.add_locals(t.id for t in node.targets if isinstance(t, ast.Name))
-=======
-        self.locals.update(t.id for t in node.targets
-                           if isinstance(t, ast.Name))
->>>>>>> 35e6e2f1
         map(self.visit, node.targets)
 
     def visit_For(self, node):
@@ -662,49 +657,6 @@
 
 
 ##
-<<<<<<< HEAD
-=======
-class OrderedGlobalDeclarations(ModuleAnalysis):
-    '''Order all global functions according to their callgraph depth'''
-    def __init__(self):
-        self.result = dict()
-        super(OrderedGlobalDeclarations, self).__init__(
-            StrictAliases, GlobalDeclarations)
-
-    def visit_FunctionDef(self, node):
-        self.curr = node
-        self.result[node] = set()
-        self.generic_visit(node)
-
-    def visit_Name(self, node):
-        if node in self.strict_aliases:
-            for alias in self.strict_aliases[node].aliases:
-                if isinstance(alias, ast.FunctionDef):
-                    self.result[self.curr].add(alias)
-                elif isinstance(alias, ast.Call):  # this is a bind
-                    for alias in self.strict_aliases[alias.args[0]].aliases:
-                        self.result[self.curr].add(alias)
-
-    def run(self, node, ctx):
-        # compute the weight of each function
-        # the weight of a function is the number functions it references
-        super(OrderedGlobalDeclarations, self).run(node, ctx)
-        old_count = -1
-        new_count = 0
-        # iteratively propagate weights
-        while new_count != old_count:
-            for k, v in self.result.iteritems():
-                [v.update(self.result[f]) for f in list(v)]
-            old_count = new_count
-            new_count = reduce(lambda acc, s: acc + len(s),
-                               self.result.itervalues(), 0)
-        # return functions, the one with the greatest weight first
-        return sorted(self.result.iterkeys(), reverse=True,
-                      key=lambda s: len(self.result[s]))
-
-
-##
->>>>>>> 35e6e2f1
 class Aliases(ModuleAnalysis):
     """Gather aliasing informations across nodes."""
     class Info(object):
@@ -882,19 +834,13 @@
         self.aliases = dict()
         for module in modules:
             self.aliases.update((v, {v})
-<<<<<<< HEAD
-                for k, v in modules[module].iteritems())
+                                for k, v in modules[module].iteritems())
         for k,v in self.global_declarations.iteritems():
             try:
                 self.aliases[v.name] = {v}
             except AttributeError:
                 self.aliases[k] = {v}
 
-=======
-                                for k, v in modules[module].iteritems())
-        self.aliases.update((f.name, {f})
-                            for f in self.global_declarations.itervalues())
->>>>>>> 35e6e2f1
         self.aliases.update((arg.id, {arg})
                             for arg in node.args.args)
         self.generic_visit(node)
@@ -1389,13 +1335,8 @@
             if (isinstance(node.ctx, ast.Store) or
                     isinstance(node.ctx, ast.Param)):
                 if node.id in self.use_only:
-<<<<<<< HEAD
                     err = ("identifier {0} has a global linkage and can't "
                             "be assigned")
-=======
-                    err = ("identifier {0} has a global linkage and can't"
-                           "be assigned")
->>>>>>> 35e6e2f1
                     raise PythranSyntaxError(err.format(node.id), node)
                 node_name = "D{0}".format(len(graph))
                 graph.add_node(node_name, action="D", name=node)
