--- conflicted
+++ resolved
@@ -21,14 +21,10 @@
     * LazynessAnalysis returns number of time a name is use.
     * OptimizableComp finds whether a comprehension can be optimized.
     * PotentialIterator finds if it is possible to use an iterator.
-<<<<<<< HEAD
     * ArgumentReadOnce counts the usages of each argument of each function
     * Ancestors computes the ancestors of each node
     * Scope computes scope information
-=======
-    * ArgumentReadOnce counts the usages of each argument of each function.
     * OrderedGlobalDeclarations order all global functions.
->>>>>>> c6ccfe13
 '''
 
 from tables import modules, methods, functions
