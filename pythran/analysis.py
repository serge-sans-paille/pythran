--- conflicted
+++ resolved
@@ -213,14 +213,9 @@
     def visit_Assign(self, node):
         for t in node.targets:
             assert isinstance(t, ast.Name) or isinstance(t, ast.Subscript)
-<<<<<<< HEAD
-            if isinstance(t, ast.Name) and not md.get(t, md.LocalVariable):
+            if isinstance(t, ast.Name):
                 if t.id not in self.declared_globals:
                     self.result.add(t)
-=======
-            if isinstance(t, ast.Name):
-                self.result.add(t)
->>>>>>> cddcb2cd
 
     def visit_For(self, node):
         assert isinstance(node.target, ast.Name)
