--- conflicted
+++ resolved
@@ -151,10 +151,11 @@
         self.functions = list()
         self.combiners = dict()
         self.result = None
-<<<<<<< HEAD
-        super(Cxx, self).__init__(Dependencies,
-                GlobalDeclarations, BoundedExpressions, Types, ArgumentEffects,
-                DeclaredGlobals, Scope, AcyclicCallees, ReturnTypeDependencies)
+
+        super(Cxx, self).__init__(Dependencies, GlobalDeclarations, Types,
+                                  BoundedExpressions, ArgumentEffects, Scope,
+                                  AcyclicCallees, ReturnTypeDependencies,
+                                  DeclaredGlobals)
 
     def get_globals_changed(self, node):
         """Gets the globals changed in the function or sub functions
@@ -185,11 +186,6 @@
         navigate_graph(node)
 
         return globals_changed[0]
-=======
-        super(Cxx, self).__init__(Dependencies, GlobalDeclarations,
-                                  BoundedExpressions, Types, ArgumentEffects,
-                                  Scope)
->>>>>>> 35e6e2f1
 
     # mod
     def visit_Module(self, node):
@@ -329,51 +325,6 @@
 
     # stmt
     def visit_FunctionDef(self, node):
-<<<<<<< HEAD
-=======
-        class CachedTypeVisitor:
-            class CachedType:
-                def __init__(self, s):
-                    self.s = s
-
-                def generate(self, ctx):
-                    return self.s
-
-            def __init__(self, other=None):
-                if other:
-                    self.cache = other.cache.copy()
-                    self.rcache = other.rcache.copy()
-                    self.mapping = other.mapping.copy()
-                else:
-                    self.cache = dict()
-                    self.rcache = dict()
-                    self.mapping = dict()
-
-            def __call__(self, node):
-                if node not in self.mapping:
-                    t = node.generate(self)
-                    if t in self.rcache:
-                        self.mapping[node] = self.mapping[self.rcache[t]]
-                        self.cache[node] = self.cache[self.rcache[t]]
-                    else:
-                        self.rcache[t] = node
-                        self.mapping[node] = len(self.mapping)
-                        self.cache[node] = t
-                return CachedTypeVisitor.CachedType(
-                    "__type{0}".format(self.mapping[node]))
-
-            def typedefs(self):
-                l = sorted(self.mapping.items(), key=lambda x: x[1])
-                L = list()
-                visited = set()  # the same value must not be typedefed twice
-                for k, v in l:
-                    if v not in visited:
-                        typename = "__type" + str(v)
-                        L.append(Typedef(Value(self.cache[k], typename)))
-                        visited.add(v)
-                return L
-
->>>>>>> 35e6e2f1
         # prepare context and visit function body
         fargs = node.args.args
 
