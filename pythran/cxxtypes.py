--- conflicted
+++ resolved
@@ -133,17 +133,9 @@
         else:
             template_params = ""
 
-<<<<<<< HEAD
-        return "typename {0}::type{1}::{2}".format(
-            self.fun if isinstance(self.fun, str) else self.fun.name,
-            template_params,
-            self.name
-            )
-=======
-        return "typename {0}::type{1}::{2}".format(self.fun.name,
-                                                   template_params,
-                                                   self.name)
->>>>>>> 35e6e2f1
+        arg1 = self.fun if isinstance(self.fun, str) else self.fun.name
+        name = self.name
+        return "typename {0}::type{1}::{2}".format(arg1, template_params, name)
 
 
 class TemplatedType(Type):
