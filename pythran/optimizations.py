'''
This modules contains code transformation to turn pythran code into
optimized pythran code
    * ConstantUnfolding performs some kind of partial evaluation.
    * GenExpToImap transforms generator expressions into iterators
    * ListCompToMap transforms list comprehension into intrinsics.
    * ListCompToGenexp transforms list comprehension into genexp
    * IterTransformation replaces expressions by iterators when possible.
    * LoopFullUnrolling fully unrolls loops with static bounds
'''

from analysis import ConstantExpressions, OptimizableComprehension, Imports
from analysis import PotentialIterator, Aliases, UseOMP, HasBreak, HasContinue
from passmanager import Transformation
from tables import modules, equivalent_iterators
from passes import NormalizeTuples, RemoveNestedFunctions, RemoveLambdas
import ast
from copy import deepcopy


##
class ConstantFolding(Transformation):
    '''
    Replace constant expression by their evaluation.

    >>> import ast, passmanager, backend
    >>> node = ast.parse("def foo(): return 1+3")
    >>> pm = passmanager.PassManager("test")
    >>> node = pm.apply(ConstantFolding, node)
    >>> print pm.dump(backend.Python, node)
    def foo():
        return 4
    '''

    MAX_LEN = 2 ** 16

    class ConversionError(Exception):
        pass

    def __init__(self):
        Transformation.__init__(self, ConstantExpressions)

    def prepare(self, node, ctx):
        self.env = {'__builtin__': __import__('__builtin__')}
<<<<<<< HEAD
        self.imports = self.passmanager.gather(Imports, node, ctx)

        for module, val in self.imports.iteritems():
            if "from" in val:
                if val["from"] == "operator_":
                    val["from"] = "operator"
                self.env[module] = __import__(val["from"], {}, {},
                                              [val["file"]])
            else:
                if val["file"] == "operator_":
                    val["file"] = "operator"
                self.env[module] = __import__(val["file"])
=======

        for module_name in modules:
            not_builtin = ["__builtin__", "__exception__", "__dispatch__",
                           "__iterator__"]
            # module starting with "__" are pythran internal module and
            # should not be imported in the Python interpreter
            if not module_name.startswith('__'):
                import_name = module_name
                if module_name == "operator_":
                    import_name = "operator"
                self.env[module_name] = __import__(import_name)
            elif module_name not in not_builtin:
                try:
                    self.env[module_name] = __import__(module_name.strip('_'))
                except:
                    try:
                        # should try from another package than builtin,
                        # e.g. for ndarray
                        self.env[module_name] = getattr(
                            self.env['__builtin__'],
                            module_name.strip('_'))
                    except:
                        pass
>>>>>>> 35e6e2f1

        try:
            eval(compile(node, '<constant_folding>', 'exec'), self.env)
        except Exception as e:
            print ast.dump(node)
            print 'error in constant folding: ', e
            pass
        super(ConstantFolding, self).prepare(node, ctx)

    def to_ast(self, value):
        if (type(value) in (int, long, float, complex)):
            return ast.Num(value)
        elif isinstance(value, bool):
            return ast.Attribute(ast.Name('__builtin__', ast.Load()),
                                 'True' if value else 'False', ast.Load())
        elif isinstance(value, str):
            return ast.Str(value)
        elif isinstance(value, list) and len(value) < ConstantFolding.MAX_LEN:
            #SG: unsure whether it Load or something else
            return ast.List(map(self.to_ast, value), ast.Load())
        elif isinstance(value, tuple) and len(value) < ConstantFolding.MAX_LEN:
            return ast.Tuple(map(self.to_ast, value), ast.Load())
        elif isinstance(value, set) and len(value) < ConstantFolding.MAX_LEN:
            return ast.Set(map(self.to_ast, value))
        elif isinstance(value, dict) and len(value) < ConstantFolding.MAX_LEN:
            keys = map(self.to_ast, value.iterkeys())
            values = map(self.to_ast, value.itervalues())
            return ast.Dict(keys, values)
        else:
            raise ConstantFolding.ConversionError()

    def generic_visit(self, node):
        if node in self.constant_expressions:
            try:
                fake_node = ast.Expression(
                    node.value if isinstance(node, ast.Index) else node)
                code = compile(fake_node, '<constant folding>', 'eval')
                value = eval(code, self.env)
                new_node = self.to_ast(value)
                if (isinstance(node, ast.Index)
                        and not isinstance(new_node, ast.Index)):
                    new_node = ast.Index(new_node)
                return new_node
            except Exception:  # as e:
                #print ast.dump(node)
                #print 'error in constant folding: ', e
                return Transformation.generic_visit(self, node)
        else:
            return Transformation.generic_visit(self, node)


class GenExpToImap(Transformation):
    '''
    Transforms generator expressions into iterators.

    >>> import ast, passmanager, backend
    >>> node = ast.parse("(x*x for x in range(10))")
    >>> pm = passmanager.PassManager("test")
    >>> node = pm.apply(GenExpToImap, node)
    >>> print pm.dump(backend.Python, node)
    import itertools
    itertools.imap((lambda x: (x * x)), range(10))
    '''

    def __init__(self):
        Transformation.__init__(self, NormalizeTuples,
                                OptimizableComprehension)

    def visit_Module(self, node):
        self.generic_visit(node)
        importIt = ast.Import(names=[ast.alias(name='itertools', asname=None)])
        node.body.insert(0, importIt)
        return node

    def make_Iterator(self, gen):
        if gen.ifs:
            ldFilter = ast.Lambda(
                ast.arguments([ast.Name(gen.target.id, ast.Store())],
                              None, None, []), ast.BoolOp(ast.And(), gen.ifs))
            ifilterName = ast.Attribute(
                value=ast.Name(id='itertools', ctx=ast.Load()),
                attr='ifilter', ctx=ast.Load())
            return ast.Call(ifilterName, [ldFilter, gen.iter], [], None, None)
        else:
            return gen.iter

    def visit_GeneratorExp(self, node):

        if node in self.optimizable_comprehension:

            self.generic_visit(node)

            iters = [self.make_Iterator(gen) for gen in node.generators]
            variables = [ast.Name(gen.target.id, ast.Param())
                         for gen in node.generators]

            # If dim = 1, product is useless
            if len(iters) == 1:
                iterAST = iters[0]
                varAST = ast.arguments([variables[0]], None, None, [])
            else:
                prodName = ast.Attribute(
                    value=ast.Name(id='itertools', ctx=ast.Load()),
                    attr='product', ctx=ast.Load())

                iterAST = ast.Call(prodName, iters, [], None, None)
                varAST = ast.arguments([ast.Tuple(variables, ast.Store())],
                                       None, None, [])

            imapName = ast.Attribute(
                value=ast.Name(id='itertools', ctx=ast.Load()),
                attr='imap', ctx=ast.Load())

            ldBodyimap = node.elt
            ldimap = ast.Lambda(varAST, ldBodyimap)

            return ast.Call(imapName, [ldimap, iterAST], [], None, None)

        else:
            return self.generic_visit(node)


##
class ListCompToMap(Transformation):
    '''
    Transforms list comprehension into intrinsics.
    >>> import ast, passmanager, backend
    >>> node = ast.parse("[x*x for x in range(10)]")
    >>> pm = passmanager.PassManager("test")
    >>> node = pm.apply(ListCompToMap, node)
    >>> print pm.dump(backend.Python, node)
    __builtin__.map((lambda x: (x * x)), range(10))
    '''

    def __init__(self):
        Transformation.__init__(self, NormalizeTuples,
                                OptimizableComprehension)

    def make_Iterator(self, gen):
        if gen.ifs:
            ldFilter = ast.Lambda(
                ast.arguments([ast.Name(gen.target.id, ast.Param())],
                              None, None, []), ast.BoolOp(ast.And(), gen.ifs))
            ifilterName = ast.Attribute(
                value=ast.Name(id='itertools', ctx=ast.Load()),
                attr='ifilter', ctx=ast.Load())
            return ast.Call(ifilterName, [ldFilter, gen.iter], [], None, None)
        else:
            return gen.iter

    def visit_ListComp(self, node):

        if node in self.optimizable_comprehension:

            self.generic_visit(node)

            iterList = []
            varList = []

            for gen in node.generators:
                iterList.append(self.make_Iterator(gen))
                varList.append(ast.Name(gen.target.id, ast.Param()))

            # If dim = 1, product is useless
            if len(iterList) == 1:
                iterAST = iterList[0]
                varAST = ast.arguments([varList[0]], None, None, [])
            else:
                prodName = ast.Attribute(
                    value=ast.Name(id='itertools', ctx=ast.Load()),
                    attr='product', ctx=ast.Load())

                iterAST = ast.Call(prodName, iterList, [], None, None)
                varAST = ast.arguments([ast.Tuple(varList, ast.Store())],
                                       None, None, [])

            mapName = ast.Attribute(
                value=ast.Name(id='__builtin__', ctx=ast.Load()),
                attr='map', ctx=ast.Load())

            ldBodymap = node.elt
            ldmap = ast.Lambda(varAST, ldBodymap)

            return ast.Call(mapName, [ldmap, iterAST], [], None, None)

        else:
            return self.generic_visit(node)


##
class ListCompToGenexp(Transformation):
    '''
    Transforms list comprehension into genexp
    >>> import ast, passmanager, backend
    >>> node = ast.parse("""                      \\n\
def foo(l):                                       \\n\
    return __builtin__.sum(l)                     \\n\
def bar(n):                                       \\n\
    return foo([x for x in __builtin__.range(n)]) \
""")
    >>> pm = passmanager.PassManager("test")
    >>> node = pm.apply(ListCompToGenexp, node)
    >>> print pm.dump(backend.Python, node)
    def foo(l):
        return __builtin__.sum(l)
    def bar(n):
        return foo((x for x in __builtin__.range(n)))
    '''
    def __init__(self):
        Transformation.__init__(self, NormalizeTuples,
                                PotentialIterator)

    def visit_ListComp(self, node):
        self.generic_visit(node)
        if node in self.potential_iterator:
            return ast.GeneratorExp(node.elt, node.generators)
        else:
            return node


##
class IterTransformation(Transformation):
    '''
    Replaces expressions by iterators when possible.

    >>> import ast, passmanager, backend
    >>> node = ast.parse("""                      \\n\
def foo(l):                                       \\n\
    return __builtin__.sum(l)                     \\n\
def bar(n):                                       \\n\
    return foo(__builtin__.range(n)) \
""")
    >>> pm = passmanager.PassManager("test")
    >>> node = pm.apply(IterTransformation, node)
    >>> print pm.dump(backend.Python, node)
    import itertools
    def foo(l):
        return __builtin__.sum(l)
    def bar(n):
        return foo(__builtin__.xrange(n))
    '''
    def __init__(self):
        Transformation.__init__(self, PotentialIterator, Aliases)

    def find_matching_builtin(self, node):
        if node.func in self.aliases:
            for k, v in self.aliases.iteritems():
                if (isinstance(k, ast.Attribute)
                        and isinstance(k.value, ast.Name)):
                    if k.value.id == "__builtin__":
                        if self.aliases[node.func].aliases == v.aliases:
                            return k.attr

    def visit_Module(self, node):
        self.generic_visit(node)
        importIt = ast.Import(names=[ast.alias(name='itertools', asname=None)])
        return ast.Module(body=([importIt] + node.body))

    def visit_Call(self, node):
        if node in self.potential_iterator:
            f = self.find_matching_builtin(node)
            if f in equivalent_iterators:
                (ns, new) = equivalent_iterators[f]
                node.func = ast.Attribute(
                    value=ast.Name(id=ns, ctx=ast.Load()),
                    attr=new, ctx=ast.Load())
        return self.generic_visit(node)


##
class Pow2(Transformation):
    '''
    Replaces **2 by a call to pow2

    >>> import ast, passmanager, backend
    >>> node = ast.parse('a**2')
    >>> pm = passmanager.PassManager("test")
    >>> node = pm.apply(Pow2, node)
    >>> print pm.dump(backend.Python, node)
    __builtin__.pow2(a)
    '''

    def visit_BinOp(self, node):
        self.generic_visit(node)
        if (type(node.op) is ast.Pow
                and type(node.right) is ast.Num
                and node.right.n == 2):
            return ast.Call(
                ast.Attribute(
                    ast.Name('__builtin__', ast.Load()),
                    'pow2',
                    ast.Load()),
                [node.left],
                [],
                None,
                None
                )
        else:
            return node


##
class LoopFullUnrolling(Transformation):
    '''
    Fully unroll loops with static bounds

    >>> import ast, passmanager, backend
    >>> node = ast.parse('for j in [1,2,3]: i += j')
    >>> pm = passmanager.PassManager("test")
    >>> node = pm.apply(LoopFullUnrolling, node)
    >>> print pm.dump(backend.Python, node)
    if 1:
        j = 1
        i += j
    if 1:
        j = 2
        i += j
    if 1:
        j = 3
        i += j
    '''

    MAX_ITER = 64

    def visit_For(self, node):
        self.generic_visit(node)
        use_omp = self.passmanager.gather(UseOMP, node, self.ctx)
        has_break = any(self.passmanager.gather(HasBreak, n, self.ctx)
                        for n in node.body)
        has_cont = any(self.passmanager.gather(HasContinue, n, self.ctx)
                       for n in node.body)
        if type(node.iter) is ast.List:
            if (not use_omp and
                    not has_break and
                    not has_cont and
                    len(node.iter.elts) < LoopFullUnrolling.MAX_ITER):
                elts = node.iter.elts
                block = []
                for elt in elts:
                    block.append(
                        ast.If(ast.Num(1),
                               [ast.Assign([deepcopy(node.target)], elt)]
                               + deepcopy(node.body),
                               []
                               )
                        )
                return block
        return node<|MERGE_RESOLUTION|>--- conflicted
+++ resolved
@@ -42,7 +42,6 @@
 
     def prepare(self, node, ctx):
         self.env = {'__builtin__': __import__('__builtin__')}
-<<<<<<< HEAD
         self.imports = self.passmanager.gather(Imports, node, ctx)
 
         for module, val in self.imports.iteritems():
@@ -55,31 +54,6 @@
                 if val["file"] == "operator_":
                     val["file"] = "operator"
                 self.env[module] = __import__(val["file"])
-=======
-
-        for module_name in modules:
-            not_builtin = ["__builtin__", "__exception__", "__dispatch__",
-                           "__iterator__"]
-            # module starting with "__" are pythran internal module and
-            # should not be imported in the Python interpreter
-            if not module_name.startswith('__'):
-                import_name = module_name
-                if module_name == "operator_":
-                    import_name = "operator"
-                self.env[module_name] = __import__(import_name)
-            elif module_name not in not_builtin:
-                try:
-                    self.env[module_name] = __import__(module_name.strip('_'))
-                except:
-                    try:
-                        # should try from another package than builtin,
-                        # e.g. for ndarray
-                        self.env[module_name] = getattr(
-                            self.env['__builtin__'],
-                            module_name.strip('_'))
-                    except:
-                        pass
->>>>>>> 35e6e2f1
 
         try:
             eval(compile(node, '<constant_folding>', 'exec'), self.env)
