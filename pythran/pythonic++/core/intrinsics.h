--- conflicted
+++ resolved
@@ -90,15 +90,9 @@
 
     /* filter */
     template<class F, class T>
-<<<<<<< HEAD
         core::list<T> filter(F const& f, core::list<T> const& seq) { /* does not implement the full standard */
-            core::list<T> out;
-=======
-        sequence<T> filter(F const& f, sequence<T> const& seq) { /* does not implement the full standard */
-            sequence<T> out(0);
-            out.reserve(len(seq));
->>>>>>> b1a0df61
-            std::copy_if(seq.begin(), seq.end(), std::back_inserter(out), f);
+            core::list<T> out(len(seq));
+            std::copy_if(seq.begin(), seq.end(), out.begin(), f);
             return out;
         }
     PROXY(pythonic, filter);
@@ -384,15 +378,9 @@
     PROXY(pythonic,xrange);
 
     /* range */
-<<<<<<< HEAD
     core::list<long> _range(xrange & xr) {
-        core::list<long> s;
-        std::copy(xr.begin(), xr.end(), std::back_inserter(s));
-=======
-    sequence<long> _range(xrange & xr) {
-        sequence<long> s(xr.end()-xr.begin());
+        core::list<long> s(len(xr));
         std::copy(xr.begin(), xr.end(), s.begin());
->>>>>>> b1a0df61
         return s;
     }
 
@@ -426,20 +414,6 @@
     /* reversed */
     template <class Iterable>
         struct _reversed {
-<<<<<<< HEAD
-            core::list<T> seq;
-            _reversed() {}
-            _reversed(core::list<T> const& seq) : seq(seq) {}
-            typedef typename core::list<T>::value_type value_type;
-            auto begin() -> decltype(seq.rbegin()) { return seq.rbegin(); }
-            auto end() -> decltype(seq.rend()) { return seq.rend(); }
-        };
-
-
-    template <class T>
-        _reversed<T> reversed(core::list<T> const& seq) {
-            return _reversed<T>(seq);
-=======
             Iterable iterable;
             _reversed() {}
             _reversed(Iterable const& iterable) : iterable(iterable) {}
@@ -454,7 +428,6 @@
     template <class Iterable>
         _reversed<Iterable> reversed(Iterable const& iterable) {
             return _reversed<Iterable>(iterable);
->>>>>>> b1a0df61
         }
     PROXY(pythonic, reversed);
 
@@ -506,15 +479,9 @@
 
     /* zip */
     template<class Iterator0, class... Iterators>
-<<<<<<< HEAD
         core::list< std::tuple<typename Iterator0::value_type, typename Iterators::value_type... > > _zip(Iterator0 first, Iterator0 last, Iterators...  iters) {
-            core::list< std::tuple< typename Iterator0::value_type, typename Iterators::value_type... > > out;
-            auto biter = std::back_inserter(out);
-=======
-        sequence< std::tuple<typename Iterator0::value_type, typename Iterators::value_type... > > _zip(Iterator0 first, Iterator0 last, Iterators...  iters) {
-            sequence< std::tuple< typename Iterator0::value_type, typename Iterators::value_type... > > out(last-first);
+            core::list< std::tuple< typename Iterator0::value_type, typename Iterators::value_type... > > out(last-first);
             auto iter = out.begin();
->>>>>>> b1a0df61
             while(first!=last)
                 *iter++= std::make_tuple( *first++, *iters++... );
             return out;
@@ -531,5 +498,16 @@
 
     PROXY(pythonic,zip);
 
+    /* reserve */
+    template <class Container, class From>
+        void reserve(Container & , From &) //do nothing unless specialized
+        {
+        }
+    template <class T, class From>
+        void reserve(core::list<T> & l, From &f, typename From::const_iterator p=typename From::const_iterator())
+        {
+            l.reserve(len(f));
+        }
+
 }
 #endif