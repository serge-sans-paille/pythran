--- conflicted
+++ resolved
@@ -34,7 +34,6 @@
             }
         VPROXY(pythonic::__list__, index);
 
-<<<<<<< HEAD
         //TODO: have to raise a valueError
         template<class T>
             none_type remove(core::list<T> &seq, T& x) {
@@ -42,8 +41,6 @@
                 return None;
             }
         PROXY(pythonic::__list__, remove);
-=======
->>>>>>> bbca4776
 
         template<class T>
             long count(core::list<T> &seq, T const& x) {
