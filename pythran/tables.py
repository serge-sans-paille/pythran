'''This modules provides the translation tables from python to c++'''
import ast
import cxxtypes
from intrinsic import FunctionIntr, MethodIntr, AttributeIntr, ScalarIntr

namespace = "pythonic"

builtin_constants = { "True":"bool", "False":"bool", "None":"none_type"}

builtin_constructors = {'int':'long', 'float':'double', 'bool':'bool', 'long':'long long'  }

cxx_keywords = {'and', 'and_eq', 'asm', 'auto', 'bitand', 'bitor',
        'break', 'case', 'catch', 'char', 'class',
        'compl', 'const', 'const_cast', 'continue', 'default', 'delete',
        'do', 'double', 'dynamic_cast', 'else', 'enum', 'explicit',
        'export', 'extern', 'false', 'for', 'friend', 
        'goto', 'if', 'inline', 'mutable',
        'namespace', 'new', 'not', 'not_eq', 'operator', 'or',
        'or_eq', 'private', 'protected', 'public', 'register', 'reinterpret_cast',
        'return', 'short', 'signed', 'sizeof', 'static', 'static_cast',
        'struct', 'switch', 'template', 'this', 'throw', 'true',
        'try', 'typedef', 'typeid', 'typename', 'union', 'unsigned',
        'using', 'virtual', 'void', 'volatile', 'wchar_t', 'while',
        'xor', 'xor_eq',
        # C++11 additions
        'constexpr', 'decltype', 'noexcept', 'nullptr', 'static_assert', 
        # the following keywords are used as intrinsics in python and are thus allowed
        # 'bool', 'float', 'long', 'int', 
        }

operator_to_lambda = {
        # boolop
        ast.And     : lambda l,r: "({0} and {1})".format(l,r),
        ast.Or      : lambda l,r: "({0} or {1})".format(l,r),
        # operator
        ast.Add     : lambda l,r: "({0}+{1})".format(l,r),
        ast.Sub     : lambda l,r: "({0}-{1})".format(l,r),
        ast.Mult    : lambda l,r: "({0}*{1})".format(l,r),
        ast.Div     : lambda l,r: "({0}/{1})".format(l,r),
        ast.Mod     : lambda l,r: "({0}%{1})".format(l,r),
        ast.Pow     : lambda l,r: "pow({0},{1})".format(l,r),
        ast.LShift  : lambda l,r: "({0}<<{1})".format(l,r),
        ast.RShift  : lambda l,r: "({0}>>{1})".format(l,r),
        ast.BitOr   : lambda l,r: "({0}|{1})".format(l,r),
        ast.BitXor  : lambda l,r: "({0}^{1})".format(l,r),
        ast.BitAnd  : lambda l,r: "({0}&{1})".format(l,r),
        ast.FloorDiv: lambda l,r: "floor({0}/{1})".format(l,r), # assume from __future__ import division
        # unaryop
        ast.Invert  : lambda o:"~"+o,
        ast.Not     : lambda o:"not "+o,
        ast.UAdd    : lambda o: "+"+o,
        ast.USub    : lambda o: "-"+o,
        # cmpop
        ast.Eq      : lambda l,r: l+"=="+r,
        ast.NotEq   : lambda l,r: l+"!="+r,
        ast.Lt      : lambda l,r: l+"<"+r,
        ast.LtE     : lambda l,r: l+"<="+r,
        ast.Gt      : lambda l,r: l+">"+r,
        ast.GtE     : lambda l,r: l+">="+r,
        ast.Is      : lambda l,r: "id({0})==id({1})".format(l,r),
        ast.IsNot   : lambda l,r: "id({0})!=id({1})".format(l,r),
        ast.In      : lambda l,r: "in({1},{0})".format(l,r),
        ast.NotIn   : lambda l,r: "not in({1},{0})".format(l,r),
        }

type_to_str = {
        int     : "long",
        long    : "long long",
        float   : "double",
        }

type_to_suffix = {
        int     : "L",
        long    : "LL",
        }

# each module consist in a module_name <> set of symbols with optional attributes
# the attributes can be
#   scalar when the symbol is *not* a function
#   attribute when the symbol is a *method*
#   combiner when the symbol has some side effects, in which case the side effect is described using a function
#
modules = {
        "__builtins__": {
            "abs": FunctionIntr(),
            "all": FunctionIntr(),
            "any": FunctionIntr(),
            "bin": FunctionIntr(),
            "chr": FunctionIntr(),
            "cmp": FunctionIntr(),
            "complex": FunctionIntr(),
            "dict": FunctionIntr(),
            "divmod": FunctionIntr(),
            "enumerate": FunctionIntr(),
            "filter": FunctionIntr(),
            "hex": FunctionIntr(),
            "id": FunctionIntr(),
            "len": FunctionIntr(),
            "list": FunctionIntr(),
            "map": FunctionIntr(),
            "max": FunctionIntr(),
            "min": FunctionIntr(),
            "oct": FunctionIntr(),
            "pow": FunctionIntr(),
            "range": FunctionIntr(),
            "reduce": FunctionIntr(),
            "reversed": FunctionIntr(),
            "round": FunctionIntr(),
            "set": FunctionIntr(),
            "sorted": FunctionIntr(),
            "str": FunctionIntr(),
            "sum": FunctionIntr(),
            "tuple": FunctionIntr(),
            "xrange": FunctionIntr(),
            "zip": FunctionIntr(),
            # pythran extensions
<<<<<<< HEAD
            "bind0": FunctionIntr(),
            "bind1": FunctionIntr(),
            "bind2": FunctionIntr(),
            "bind3": FunctionIntr(),
            "pmap":  FunctionIntr(),
=======
            "bind0":{},
            "bind1":{},
            "bind2":{},
            "bind3":{},
            "bind4":{},
            "bind5":{},
            "pmap": {},
	    "forward": {},
>>>>>>> bbca4776
            },
        "math" : {
            "isinf" : FunctionIntr(),
            "modf" : FunctionIntr(),
            "frexp" : FunctionIntr(),
            "factorial" : FunctionIntr(),
            "gamma" : FunctionIntr(),
            "lgamma" : FunctionIntr(),
            "trunc" : FunctionIntr(),
            "erf" : FunctionIntr(),
            "erfc" : FunctionIntr(),
            "asinh" : FunctionIntr(),
            "atanh" : FunctionIntr(),
            "acosh" : FunctionIntr(),
            "radians" : FunctionIntr(),
            "degrees" : FunctionIntr(),
            "hypot" : FunctionIntr(),
            "tanh" : FunctionIntr(),
            "cosh" : FunctionIntr(),
            "sinh" : FunctionIntr(),
            "atan" : FunctionIntr(),
            "atan2" : FunctionIntr(),
            "asin" : FunctionIntr(),
            "tan" : FunctionIntr(),
            "log" : FunctionIntr(),
       	    "log1p" : FunctionIntr(),
            "expm1" : FunctionIntr(),
            "ldexp" : FunctionIntr(),
            "fmod" : FunctionIntr(),
            "fabs" : FunctionIntr(),
            "copysign" : FunctionIntr(),
            "acos" : FunctionIntr(),
            "cos" : FunctionIntr(),
            "sin" : FunctionIntr(),
            "exp" : FunctionIntr(),
            "sqrt" : FunctionIntr(),
            "log10" : FunctionIntr(),
            "isnan" : FunctionIntr(),
            "ceil" : FunctionIntr(),
            "floor" : FunctionIntr(),
            "pow" : FunctionIntr(),
            "pi" : ScalarIntr(),
            "e" : ScalarIntr(),
            },
        "cmath" : {
            "cos" : FunctionIntr(),
            "sin" : FunctionIntr(),
            "exp" : FunctionIntr(),
            "sqrt" : FunctionIntr(),
            "log10" : FunctionIntr(),
            "isnan" : FunctionIntr(),
            "pi" : ScalarIntr(),
            "e" : ScalarIntr(),
            },
        "random" : {
                "seed": FunctionIntr(),
                "random" :FunctionIntr(),
                "gauss": FunctionIntr()
            },
        "__list__" : {
<<<<<<< HEAD
            "append" : MethodIntr([lambda self, node: self.combine(node.args[0], node.args[1], unary_op=lambda f: cxxtypes.ListType(f), register=True)]),
            "extend" : MethodIntr([lambda self, node: self.combine(node.args[0], node.args[1], register=True)]),
            "remove" : MethodIntr(),
            "index" : MethodIntr(),
            #"pop" : MethodIntr(), forwarded
            "reverse" : MethodIntr(),
            "sort" : MethodIntr(),
            "count" : MethodIntr(),
            "insert" : MethodIntr([lambda self, node: self.combine(node.args[0], node.args[2], unary_op=lambda f: cxxtypes.ListType(f), register=True)]),
            },
        "__set__" : {
            "add" : MethodIntr([lambda self, node: self.combine(node.args[0], node.args[1], unary_op=lambda f: cxxtypes.SetType(f), register=True)]),
=======
            "append" : { 'method':True, 'combiner': lambda self, node: self.combine(node.args[0], node.args[1], unary_op=lambda f: cxxtypes.ListType(f), register=True)},
            "extend" : { 'method':True, 'combiner': lambda self, node: self.combine(node.args[0], node.args[1], register=True)},
            "index" : { 'method':True },
            "reverse" : { 'method':True },
            "sort" : { 'method':True },
            "count" : { 'method':True },
            "insert" : { 'method':True, 'combiner': lambda self, node: self.combine(node.args[0], node.args[2], unary_op=lambda f: cxxtypes.ListType(f), register=True)},
            },
        "__set__" : {
            "add" : { 'method':True, 'combiner': lambda self, node: self.combine(node.args[0], node.args[1], unary_op=lambda f: cxxtypes.SetType(f), register=True)},
	    "clear" : { 'method':True },
	    "copy" : { 'method':True },
	    "discard" : { 'method':True },
	    "isdisjoint" : { 'method':True },
	    "union_" : { 'method':True , 'combiner': lambda self, node: [ self.combine(node.args[0], node_args_k, unary_op=lambda f: cxxtypes.SetType(cxxtypes.ContentType(f)), register=True) for node_args_k in node.args[1:] ]},
	    "update" : { 'method':True , 'combiner': lambda self, node: [ self.combine(node.args[0], node_args_k, unary_op=lambda f: cxxtypes.SetType(cxxtypes.ContentType(f)), register=True) for node_args_k in node.args[1:] ]},
	    "intersection" : { 'method':True , 'combiner': lambda self, node: [ self.combine(node.args[0], node_args_k, unary_op=lambda f: cxxtypes.SetType(cxxtypes.ContentType(f)), register=True) for node_args_k in node.args[1:] ]},
	    "intersection_update" : { 'method':True , 'combiner': lambda self, node: [ self.combine(node.args[0], node_args_k, unary_op=lambda f: cxxtypes.SetType(cxxtypes.ContentType(f)), register=True) for node_args_k in node.args[1:] ]},
	    "difference" : { 'method':True , 'combiner': lambda self, node: [ self.combine(node.args[0], node_args_k, unary_op=lambda f: cxxtypes.SetType(cxxtypes.ContentType(f)), register=True) for node_args_k in node.args[1:] ]},
	    "difference_update" : { 'method':True , 'combiner': lambda self, node: [ self.combine(node.args[0], node_args_k, unary_op=lambda f: cxxtypes.SetType(cxxtypes.ContentType(f)), register=True) for node_args_k in node.args[1:] ]},
	    "symmetric_difference" : { 'method':True , 'combiner': lambda self, node: [ self.combine(node.args[0], node_args_k, unary_op=lambda f: cxxtypes.SetType(cxxtypes.ContentType(f)), register=True) for node_args_k in node.args[1:] ]},
	    "symmetric_difference_update" : { 'method':True , 'combiner': lambda self, node: [ self.combine(node.args[0], node_args_k, unary_op=lambda f: cxxtypes.SetType(cxxtypes.ContentType(f)), register=True) for node_args_k in node.args[1:] ]},
	    "issuperset" : { 'method':True },
	    "issubset" : { 'method':True },
>>>>>>> bbca4776
            },
	"__forward__" : {
	    "pop" : { 'method':True },
            "remove" : { 'method':True },
	    },
        "_complex_" : {
                "real": AttributeIntr(0),
                "imag": AttributeIntr(1),
                "conjugate" : MethodIntr(),
                },
        "__dict__" :  {
                "clear" : MethodIntr(),
                "copy" : MethodIntr(),
                "fromkeys" : FunctionIntr(),
                "get" : MethodIntr(),
                "has_key" : MethodIntr(),
                "items" : MethodIntr(),
                "iteritems" : MethodIntr(),
                "iterkeys" : MethodIntr(),
                "itervalues" : MethodIntr(),
                "keys" : MethodIntr(),
                #"pop" : MethodIntr(), forwarded
                "popitem" : MethodIntr(),
                "setdefault": MethodIntr([lambda self, node: self.combine(node.args[0], node.args[1], unary_op=lambda x:cxxtypes.DictType(x, self.types[node.args[2]]), register=True) if len(node.args) == 3 else () ]),
                "update": MethodIntr([lambda self, node: self.combine(node.args[0], node.args[1], register=True)]),
                "values" : MethodIntr(),
                "viewitems" : MethodIntr(),
                "viewkeys" : MethodIntr(),
                "viewvalues" : MethodIntr(),
                },
        "__iterator__" : {
            "next": MethodIntr(),
            },
        # conflicting method names must be listed here
        "__dispatch__" : {
                "pop": MethodIntr(),
            },
        "__user__" : {},
        }

# a method name to module binding
methods ={}
for module, elems in modules.iteritems():
    for elem, signature in elems.iteritems():
<<<<<<< HEAD
        if signature.ismethod():
            assert elem not in methods # we need unicity
=======
        if 'method' in signature:
	    assert elem not in methods # we need unicity
>>>>>>> bbca4776
            methods[elem]= ( module, signature )

# a function name to module binding
functions ={}
for module, elems in modules.iteritems():
    for elem, signature in elems.iteritems():
        if signature.isstaticfunction():
            functions.setdefault(elem,[]).append( ( module, signature ) )

# a attribute name to module binding
attributes={}
for module, elems in modules.iteritems():
    for elem, signature in elems.iteritems():
        if signature.isattribute():
            assert elem not in attributes # we need unicity
            attributes[elem]= ( module, signature )<|MERGE_RESOLUTION|>--- conflicted
+++ resolved
@@ -114,22 +114,11 @@
             "xrange": FunctionIntr(),
             "zip": FunctionIntr(),
             # pythran extensions
-<<<<<<< HEAD
             "bind0": FunctionIntr(),
             "bind1": FunctionIntr(),
             "bind2": FunctionIntr(),
             "bind3": FunctionIntr(),
             "pmap":  FunctionIntr(),
-=======
-            "bind0":{},
-            "bind1":{},
-            "bind2":{},
-            "bind3":{},
-            "bind4":{},
-            "bind5":{},
-            "pmap": {},
-	    "forward": {},
->>>>>>> bbca4776
             },
         "math" : {
             "isinf" : FunctionIntr(),
@@ -190,10 +179,8 @@
                 "gauss": FunctionIntr()
             },
         "__list__" : {
-<<<<<<< HEAD
             "append" : MethodIntr([lambda self, node: self.combine(node.args[0], node.args[1], unary_op=lambda f: cxxtypes.ListType(f), register=True)]),
             "extend" : MethodIntr([lambda self, node: self.combine(node.args[0], node.args[1], register=True)]),
-            "remove" : MethodIntr(),
             "index" : MethodIntr(),
             #"pop" : MethodIntr(), forwarded
             "reverse" : MethodIntr(),
@@ -203,45 +190,24 @@
             },
         "__set__" : {
             "add" : MethodIntr([lambda self, node: self.combine(node.args[0], node.args[1], unary_op=lambda f: cxxtypes.SetType(f), register=True)]),
-=======
-            "append" : { 'method':True, 'combiner': lambda self, node: self.combine(node.args[0], node.args[1], unary_op=lambda f: cxxtypes.ListType(f), register=True)},
-            "extend" : { 'method':True, 'combiner': lambda self, node: self.combine(node.args[0], node.args[1], register=True)},
-            "index" : { 'method':True },
-            "reverse" : { 'method':True },
-            "sort" : { 'method':True },
-            "count" : { 'method':True },
-            "insert" : { 'method':True, 'combiner': lambda self, node: self.combine(node.args[0], node.args[2], unary_op=lambda f: cxxtypes.ListType(f), register=True)},
-            },
-        "__set__" : {
-            "add" : { 'method':True, 'combiner': lambda self, node: self.combine(node.args[0], node.args[1], unary_op=lambda f: cxxtypes.SetType(f), register=True)},
-	    "clear" : { 'method':True },
-	    "copy" : { 'method':True },
-	    "discard" : { 'method':True },
-	    "isdisjoint" : { 'method':True },
-	    "union_" : { 'method':True , 'combiner': lambda self, node: [ self.combine(node.args[0], node_args_k, unary_op=lambda f: cxxtypes.SetType(cxxtypes.ContentType(f)), register=True) for node_args_k in node.args[1:] ]},
-	    "update" : { 'method':True , 'combiner': lambda self, node: [ self.combine(node.args[0], node_args_k, unary_op=lambda f: cxxtypes.SetType(cxxtypes.ContentType(f)), register=True) for node_args_k in node.args[1:] ]},
-	    "intersection" : { 'method':True , 'combiner': lambda self, node: [ self.combine(node.args[0], node_args_k, unary_op=lambda f: cxxtypes.SetType(cxxtypes.ContentType(f)), register=True) for node_args_k in node.args[1:] ]},
-	    "intersection_update" : { 'method':True , 'combiner': lambda self, node: [ self.combine(node.args[0], node_args_k, unary_op=lambda f: cxxtypes.SetType(cxxtypes.ContentType(f)), register=True) for node_args_k in node.args[1:] ]},
-	    "difference" : { 'method':True , 'combiner': lambda self, node: [ self.combine(node.args[0], node_args_k, unary_op=lambda f: cxxtypes.SetType(cxxtypes.ContentType(f)), register=True) for node_args_k in node.args[1:] ]},
-	    "difference_update" : { 'method':True , 'combiner': lambda self, node: [ self.combine(node.args[0], node_args_k, unary_op=lambda f: cxxtypes.SetType(cxxtypes.ContentType(f)), register=True) for node_args_k in node.args[1:] ]},
-	    "symmetric_difference" : { 'method':True , 'combiner': lambda self, node: [ self.combine(node.args[0], node_args_k, unary_op=lambda f: cxxtypes.SetType(cxxtypes.ContentType(f)), register=True) for node_args_k in node.args[1:] ]},
-	    "symmetric_difference_update" : { 'method':True , 'combiner': lambda self, node: [ self.combine(node.args[0], node_args_k, unary_op=lambda f: cxxtypes.SetType(cxxtypes.ContentType(f)), register=True) for node_args_k in node.args[1:] ]},
-	    "issuperset" : { 'method':True },
-	    "issubset" : { 'method':True },
->>>>>>> bbca4776
-            },
-	"__forward__" : {
-	    "pop" : { 'method':True },
-            "remove" : { 'method':True },
-	    },
+	    "discard" : MethodIntr(),
+	    "isdisjoint" : MethodIntr(),
+	    "union_" : MethodIntr([ lambda self, node: [ self.combine(node.args[0], node_args_k, unary_op=lambda f: cxxtypes.SetType(cxxtypes.ContentType(f)), register=True) for node_args_k in node.args[1:] ]]),
+	    "intersection" : MethodIntr([ lambda self, node: [ self.combine(node.args[0], node_args_k, unary_op=lambda f: cxxtypes.SetType(cxxtypes.ContentType(f)), register=True) for node_args_k in node.args[1:] ]]),
+	    "intersection_update" : MethodIntr([ lambda self, node: [ self.combine(node.args[0], node_args_k, unary_op=lambda f: cxxtypes.SetType(cxxtypes.ContentType(f)), register=True) for node_args_k in node.args[1:] ]]),
+	    "difference" : MethodIntr([ lambda self, node: [ self.combine(node.args[0], node_args_k, unary_op=lambda f: cxxtypes.SetType(cxxtypes.ContentType(f)), register=True) for node_args_k in node.args[1:] ]]),
+	    "difference_update" : MethodIntr([ lambda self, node: [ self.combine(node.args[0], node_args_k, unary_op=lambda f: cxxtypes.SetType(cxxtypes.ContentType(f)), register=True) for node_args_k in node.args[1:] ]]),
+	    "symmetric_difference" : MethodIntr([ lambda self, node: [ self.combine(node.args[0], node_args_k, unary_op=lambda f: cxxtypes.SetType(cxxtypes.ContentType(f)), register=True) for node_args_k in node.args[1:] ]]),
+	    "symmetric_difference_update" : MethodIntr([ lambda self, node: [ self.combine(node.args[0], node_args_k, unary_op=lambda f: cxxtypes.SetType(cxxtypes.ContentType(f)), register=True) for node_args_k in node.args[1:] ]]),
+	    "issuperset" : MethodIntr(),
+	    "issubset" : MethodIntr(),
+            },
         "_complex_" : {
                 "real": AttributeIntr(0),
                 "imag": AttributeIntr(1),
                 "conjugate" : MethodIntr(),
                 },
         "__dict__" :  {
-                "clear" : MethodIntr(),
-                "copy" : MethodIntr(),
                 "fromkeys" : FunctionIntr(),
                 "get" : MethodIntr(),
                 "has_key" : MethodIntr(),
@@ -253,7 +219,6 @@
                 #"pop" : MethodIntr(), forwarded
                 "popitem" : MethodIntr(),
                 "setdefault": MethodIntr([lambda self, node: self.combine(node.args[0], node.args[1], unary_op=lambda x:cxxtypes.DictType(x, self.types[node.args[2]]), register=True) if len(node.args) == 3 else () ]),
-                "update": MethodIntr([lambda self, node: self.combine(node.args[0], node.args[1], register=True)]),
                 "values" : MethodIntr(),
                 "viewitems" : MethodIntr(),
                 "viewkeys" : MethodIntr(),
@@ -264,7 +229,11 @@
             },
         # conflicting method names must be listed here
         "__dispatch__" : {
+	    	"clear" : MethodIntr(),
+	    	"copy" : MethodIntr(),
                 "pop": MethodIntr(),
+            	"remove" :MethodIntr(),
+	    	"update" : MethodIntr([ lambda self, node: [ self.combine(node.args[0], node_args_k, unary_op=lambda f: cxxtypes.SetType(cxxtypes.ContentType(f)), register=True) for node_args_k in node.args[1:] ]]),
             },
         "__user__" : {},
         }
@@ -273,13 +242,8 @@
 methods ={}
 for module, elems in modules.iteritems():
     for elem, signature in elems.iteritems():
-<<<<<<< HEAD
         if signature.ismethod():
             assert elem not in methods # we need unicity
-=======
-        if 'method' in signature:
-	    assert elem not in methods # we need unicity
->>>>>>> bbca4776
             methods[elem]= ( module, signature )
 
 # a function name to module binding
